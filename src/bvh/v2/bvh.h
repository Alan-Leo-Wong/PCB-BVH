#ifndef BVH_V2_BVH_H
#define BVH_V2_BVH_H

#include "bvh/v2/node.h"

#include <algorithm>
#include <cstddef>
#include <iterator>
#include <stack>
#include <tuple>
<<<<<<< HEAD
#include <algorithm>
#include <unordered_set>
=======
#include <unordered_set>
#include <utility>
#include <vector>

>>>>>>> 37395134

namespace bvh::v2 {

    template<typename Node>
    struct Bvh {
        using Index = typename Node::Index;
        using Scalar = typename Node::Scalar;
        using Ray = bvh::v2::Ray<Scalar, Node::dimension>;
        using BBox = bvh::v2::BBox<Scalar, Node::dimension>;
        using Point = Vec<Scalar, Node::dimension>;

        std::vector<Node> nodes;
        std::vector<size_t> prim_ids;

        Bvh() = default;

        Bvh(Bvh &&) = default;

        Bvh &operator=(Bvh &&) = default;

        bool operator==(const Bvh &other) const = default;

        bool operator!=(const Bvh &other) const = default;

<<<<<<< HEAD
        /// Returns whether the node located at the given index is the left child of its parent.
        static BVH_ALWAYS_INLINE bool is_left_sibling(size_t node_id) { return node_id % 2 == 1; }
=======
        /// Returns whether the node located at the given index is the left child of
        /// its parent.
        static BVH_ALWAYS_INLINE bool is_left_sibling(size_t node_id) {
            return node_id % 2 == 1;
        }
>>>>>>> 37395134

        /// Returns the index of a sibling of a node.
        static BVH_ALWAYS_INLINE size_t get_sibling_id(size_t node_id) {
            return is_left_sibling(node_id) ? node_id + 1 : node_id - 1;
        }

<<<<<<< HEAD
        /// Returns the index of the left sibling of the node. This effectively returns the given index
        /// unchanged if the node is the left sibling, or the other sibling index otherwise.
=======
        /// Returns the index of the left sibling of the node. This effectively
        /// returns the given index unchanged if the node is the left sibling, or the
        /// other sibling index otherwise.
>>>>>>> 37395134
        static BVH_ALWAYS_INLINE size_t get_left_sibling_id(size_t node_id) {
            return is_left_sibling(node_id) ? node_id : node_id - 1;
        }

<<<<<<< HEAD
        /// Returns the index of the right sibling of the node. This effectively returns the given index
        /// unchanged if the node is the right sibling, or the other sibling index otherwise.
=======
        /// Returns the index of the right sibling of the node. This effectively
        /// returns the given index unchanged if the node is the right sibling, or the
        /// other sibling index otherwise.
>>>>>>> 37395134
        static BVH_ALWAYS_INLINE size_t get_right_sibling_id(size_t node_id) {
            return is_left_sibling(node_id) ? node_id + 1 : node_id;
        }

        /// Returns the root node of this BVH.
        BVH_ALWAYS_INLINE const Node &get_root() const { return nodes[0]; }

        /// Extracts the BVH rooted at the given node index.
        inline Bvh extract_bvh(size_t root_id) const;

<<<<<<< HEAD
        /// Traverses the BVH from the given index in `start` using the provided stack. Every leaf
        /// encountered on the way is processed using the given `LeafFn` function, and every pair of
        /// nodes is processed with the function in `HitFn`, which returns a triplet of booleans
        /// indicating whether the first child should be processed, whether the second child should be
        /// processed, and whether to traverse the second child first instead of the other way around.
        template<bool IsAnyHit, typename Stack, typename LeafFn, typename InnerFn>
        inline void traverse_top_down(Index start, Stack &, LeafFn &&, InnerFn &&) const;

        template<typename Stack, typename LeafFn, typename InnerFn>
        inline void
        traverse_top_down_for_cd(Index start, Stack &stack, LeafFn &&leaf_fn, InnerFn &&inner_fn) const;

        template<typename Stack, typename LeafFn, typename InnerFn>
        inline void
        traverse_top_down_for_closest(Index start, Stack &stack, LeafFn &&leaf_fn, InnerFn &&inner_fn) const;

        /// Intersects the BVH with a single ray, using the given function to intersect the contents
        /// of a leaf. The algorithm starts at the node index `start` and uses the given stack object.
        /// When `IsAnyHit` is true, the function stops at the first intersection (useful for shadow
        /// rays), otherwise it finds the closest intersection. When `IsRobust` is true, a slower but
        /// numerically robust ray-box test is used, otherwise a fast, but less precise test is used.
        template<bool IsAnyHit, bool IsRobust, typename Stack, typename LeafFn, typename InnerFn = IgnoreArgs>
        inline void intersect(const Ray &ray, Index start, Stack &, LeafFn &&, InnerFn && = {}) const;

        /// Collision detection of a given box, using the given function to check the contents
        /// of a leaf. The algorithm starts at the node index `start` and uses the given stack object.
        template<typename Stack, typename LeafFn, typename InnerFn = IgnoreArgs>
        inline void intersect(const BBox &query, Index start, Stack &, LeafFn &&, InnerFn && = {}) const;

        /// Querying the closest point of a given point, using the given function to check the contents
        /// of a leaf. The algorithm starts at the node index `start` and uses the given stack object.
        template<typename Stack, typename LeafFn, typename InnerFn = IgnoreArgs>
        inline void closest_point(const Point &query, Index start, Stack &, LeafFn &&, InnerFn && = {}) const;

        /// Traverses this BVH from the bottom to the top, using the given function objects to process
        /// leaves and inner nodes.
        template<typename LeafFn = IgnoreArgs, typename InnerFn = IgnoreArgs>
        inline void traverse_bottom_up(LeafFn && = {}, InnerFn && = {});

        /// Refits the BVH, using the given function object to recompute the bounding box of the leaves.
=======
        /// Traverses the BVH from the given index in `start` using the provided
        /// stack. Every leaf encountered on the way is processed using the given
        /// `LeafFn` function, and every pair of nodes is processed with the function
        /// in `HitFn`, which returns a triplet of booleans indicating whether the
        /// first child should be processed, whether the second child should be
        /// processed, and whether to traverse the second child first instead of the
        /// other way around.
        template<bool IsAnyHit, typename Stack, typename LeafFn, typename InnerFn>
        inline void traverse_top_down(Index start, Stack &, LeafFn &&,
                                      InnerFn &&) const;

        template<typename Stack, typename LeafFn, typename InnerFn>
        inline void traverse_top_down_for_cd(Index start, Stack &stack,
                                             LeafFn &&leaf_fn,
                                             InnerFn &&inner_fn) const;

        template<typename Stack, typename LeafFn, typename InnerFn>
        inline void traverse_top_down_for_closest(Index start, Stack &stack,
                                                  LeafFn &&leaf_fn,
                                                  InnerFn &&inner_fn) const;

        /// Intersects the BVH with a single ray, using the given function to
        /// intersect the contents of a leaf. The algorithm starts at the node index
        /// `start` and uses the given stack object. When `IsAnyHit` is true, the
        /// function stops at the first intersection (useful for shadow rays),
        /// otherwise it finds the closest intersection. When `IsRobust` is true, a
        /// slower but numerically robust ray-box test is used, otherwise a fast, but
        /// less precise test is used.
        template<bool IsAnyHit, bool IsRobust, typename Stack, typename LeafFn,
                typename InnerFn = IgnoreArgs>
        inline void intersect(const Ray &ray, Index start, Stack &, LeafFn &&,
                              InnerFn && = {}) const;

        /// Collision detection of a given box, using the given function to check the
        /// contents of a leaf. The algorithm starts at the node index `start` and
        /// uses the given stack object.
        template<typename Stack, typename LeafFn, typename InnerFn = IgnoreArgs>
        inline void intersect(const BBox &query, Index start, Stack &, LeafFn &&,
                              InnerFn && = {}) const;

        /// Querying the closest point of a given point, using the given function to
        /// check the contents of a leaf. The algorithm starts at the node index
        /// `start` and uses the given stack object.
        template<typename Stack, typename LeafFn, typename InnerFn = IgnoreArgs>
        inline void closest_point(const Point &query, Index start, Stack &, LeafFn &&,
                                  InnerFn && = {}) const;

        /// Traverses this BVH from the bottom to the top, using the given function
        /// objects to process leaves and inner nodes.
        template<typename LeafFn = IgnoreArgs, typename InnerFn = IgnoreArgs>
        inline void traverse_bottom_up(LeafFn && = {}, InnerFn && = {});

        /// Refits the BVH, using the given function object to recompute the bounding
        /// box of the leaves.
>>>>>>> 37395134
        template<typename LeafFn = IgnoreArgs>
        inline void refit(LeafFn && = {});

        inline void serialize(OutputStream &) const;

        static inline Bvh deserialize(InputStream &);
    };

    template<typename Node>
    Bvh<Node> Bvh<Node>::extract_bvh(size_t root_id) const {
        assert(root_id != 0);

        Bvh bvh;
        bvh.nodes.emplace_back();

        std::stack<std::pair<size_t, size_t>> stack;
        stack.emplace(root_id, 0);
        while (!stack.empty()) {
            auto [src_id, dst_id] = stack.top();
            stack.pop();
            const auto &src_node = nodes[src_id];
            auto &dst_node = bvh.nodes[dst_id];
            dst_node = src_node;
            if (src_node.is_leaf()) {
                dst_node.index.set_first_id(bvh.prim_ids.size());
<<<<<<< HEAD
                std::copy_n(
                        prim_ids.begin() + src_node.index.first_id(),
                        src_node.index.prim_count(),
                        std::back_inserter(bvh.prim_ids));
=======
                std::copy_n(prim_ids.begin() + src_node.index.first_id(),
                            src_node.index.prim_count(),
                            std::back_inserter(bvh.prim_ids));
>>>>>>> 37395134
            } else {
                dst_node.index.set_first_id(bvh.nodes.size());
                stack.emplace(src_node.index.first_id() + 0, bvh.nodes.size() + 0);
                stack.emplace(src_node.index.first_id() + 1, bvh.nodes.size() + 1);
<<<<<<< HEAD
                // Note: This may invalidate `dst_node` so has to happen after any access to it.
=======
                // Note: This may invalidate `dst_node` so has to happen after any access
                // to it.
>>>>>>> 37395134
                bvh.nodes.emplace_back();
                bvh.nodes.emplace_back();
            }
        }
        return bvh;
    }

<<<<<<< HEAD
    /// 遍历(自上向下)树的核心部分
    template<typename Node>
    template<bool IsAnyHit, typename Stack, typename LeafFn, typename InnerFn>
    void Bvh<Node>::traverse_top_down(Index start, Stack &stack, LeafFn &&leaf_fn, InnerFn &&inner_fn) const {
=======
/// 遍历(自上向下)树的核心部分
    template<typename Node>
    template<bool IsAnyHit, typename Stack, typename LeafFn, typename InnerFn>
    void Bvh<Node>::traverse_top_down(Index start, Stack &stack, LeafFn &&leaf_fn,
                                      InnerFn &&inner_fn) const {
>>>>>>> 37395134
        stack.push(start);
        restart:
        while (!stack.is_empty()) {
            auto top = stack.pop();
            while (top.prim_count() == 0) { /// 处理内部节点
                auto &left = nodes[top.first_id()];
                auto &right = nodes[top.first_id() + 1];

                auto [hit_left, hit_right, should_swap] = inner_fn(left, right);

                if (hit_left) {
                    auto near_index = left.index;
                    if (hit_right) {
                        auto far_index = right.index;
                        if (should_swap)
                            std::swap(near_index, far_index);
<<<<<<< HEAD
//                        stack.push(near_index);
=======
                        //                        stack.push(near_index);
>>>>>>> 37395134
                        stack.push(far_index);
                    }
                    top = near_index;
                } else if (hit_right)
                    top = right.index;
                else [[unlikely]]
                    goto restart;
            }

<<<<<<< HEAD
            [[maybe_unused]] auto was_hit = leaf_fn(top.first_id(), top.first_id() + top.prim_count());
            if constexpr (IsAnyHit) {
                if (was_hit) return;
=======
            [[maybe_unused]] auto was_hit =
                    leaf_fn(top.first_id(), top.first_id() + top.prim_count());
            if constexpr (IsAnyHit) {
                if (was_hit)
                    return;
>>>>>>> 37395134
            }
        }
    }

    template<typename Node>
    template<typename Stack, typename LeafFn, typename InnerFn>
<<<<<<< HEAD
    void
    Bvh<Node>::traverse_top_down_for_cd(Index start, Stack &stack, LeafFn &&leaf_fn, InnerFn &&inner_fn) const {
        stack.push(start);
        while (!stack.is_empty()) {
            auto top = stack.pop();
            while (top.prim_count() == 0) { /// 处理内部节点
=======
    void Bvh<Node>::traverse_top_down_for_cd(Index start, Stack &stack,
                                             LeafFn &&leaf_fn,
                                             InnerFn &&inner_fn) const {
        stack.push(start);
        while (!stack.is_empty()) {
            auto top = stack.pop();
            //            std::cout << "top first id: " << top.first_id() << std::endl;
            while (top.prim_count() == 0) { /// 处理内部节点
                //                if (top.first_id() == 211)

>>>>>>> 37395134
                size_t left_id = top.first_id();
                size_t right_id = top.first_id() + 1;
                auto &left = nodes[left_id];
                auto &right = nodes[right_id];

<<<<<<< HEAD
                auto [left_inter, right_inter] = inner_fn(left, right);

                if (!left_inter && !right_inter) break;

                bool top_check = false;
                if (left_inter) {
                    top_check = true;
                    top = left.index;
                }
                if (right_inter) {
                    if (!top_check) {
                        top = right.index;
                    } else stack.push(right.index);
                }
            }

            if (top.prim_count() != 0)
                leaf_fn(top.first_id(), top.first_id() + top.prim_count());
=======
                {
                    /*std::cout << "left id: " << top.first_id() << std::endl;
                    std::cout << "bbox min: " << nodes[top.first_id()].get_bbox().min[0] <<
                    ", "
                              << nodes[top.first_id()].get_bbox().min[1] << std::endl;
                    std::cout << "bbox max: " << nodes[top.first_id()].get_bbox().max[0] <<
                    ", "
                              << nodes[top.first_id()].get_bbox().max[1] << std::endl;
                    std::cout << "prim_count: " << top.prim_count() << std::endl;

                    std::cout << "right id: " << right_id << std::endl;
                    std::cout << "bbox min: " << nodes[right_id].get_bbox().min[0] << ", "
                              << nodes[right_id].get_bbox().min[1] << std::endl;
                    std::cout << "bbox max: " << nodes[right_id].get_bbox().max[0] << ", "
                              << nodes[right_id].get_bbox().max[1] << std::endl;*/
                    //                    system("pause");
                }

                auto [left_inter, right_inter] = inner_fn(left, right);
                /*if (right_id == 212) {
                    std::cout << std::boolalpha << "left_inter: " << left_inter <<
                std::endl; std::cout << std::boolalpha << "right_inter: " << right_inter
                << std::endl; std::cout << std::boolalpha << "is_leaf: " <<
                right.is_leaf() << std::endl;
                }*/
                if (!left_inter && !right_inter)
                    break;

                bool top_check = false;
                if (left_inter) {
                    top_check = true;
                    top = left.index;
                    if (top.prim_count() != 0) {
                        /*std::cout << "go left top id: " << top.first_id() << std::endl;
                        std::cout << "prim_count: " << top.prim_count() << std::endl;*/
                    }
                }
                if (right_inter) {
                    if (!top_check) {
                        top = right.index;
                        if (top.prim_count() != 0) {
                            /*std::cout << "go right top id: " << top.first_id() << std::endl;
                            std::cout << "prim_count: " << top.prim_count() << std::endl;*/
                        }
                    } else {
                        stack.push(right.index);
                    }
                }
            }

            if (top.prim_count() != 0) {
                /*std::cout << "leaf top.first_id(): " << top.first_id() << std::endl;
                std::cout << "data bbox min: " << nodes[top.first_id()].get_bbox().min[0]
                << ", "
                          << nodes[top.first_id()].get_bbox().min[1] << std::endl;
                std::cout << "data bbox max: " << nodes[top.first_id()].get_bbox().max[0]
                << ", "
                          << nodes[top.first_id()].get_bbox().max[1] << std::endl;
                std::cout << "prim_count: " << top.prim_count() << std::endl;
                system("pause");*/
                leaf_fn(top.first_id(), top.first_id() + top.prim_count());
            }
>>>>>>> 37395134
        }
    }

    template<typename Node>
    template<typename Stack, typename LeafFn, typename InnerFn>
<<<<<<< HEAD
    void
    Bvh<Node>::traverse_top_down_for_closest(Index start, Stack &stack, LeafFn &&leaf_fn, InnerFn &&inner_fn) const {
=======
    void Bvh<Node>::traverse_top_down_for_closest(Index start, Stack &stack,
                                                  LeafFn &&leaf_fn,
                                                  InnerFn &&inner_fn) const {
>>>>>>> 37395134
        /// TODO: Optimize
        stack.push(start);
        Scalar min_pri_dis = std::numeric_limits<Scalar>::max();
        std::unordered_set<size_t> vis_node;
        while (!stack.is_empty()) {
            auto top = stack.pop();
            while (top.prim_count() == 0) { /// 处理内部节点
                size_t left_id = top.first_id();
                size_t right_id = top.first_id() + 1;
                auto &left = nodes[left_id];
                auto &right = nodes[right_id];

<<<<<<< HEAD
                auto [left_bbox_dis, right_bbox_dis, left_inside, right_inside] = inner_fn(left, right);
=======
                auto [left_bbox_dis, right_bbox_dis, left_inside, right_inside] =
                        inner_fn(left, right);
>>>>>>> 37395134

                bool top_check = false;
                if (left_inside && !vis_node.contains(left_id)) {
                    top_check = true;
                    top = left.index;
                    vis_node.insert(left_id);
                }
                if (right_inside && !vis_node.contains(right_id)) {
                    if (!top_check) {
                        top = right.index;
                        top_check = true;
<<<<<<< HEAD
                    } else stack.push(right.index);
=======
                    } else
                        stack.push(right.index);
>>>>>>> 37395134
                    vis_node.insert(right_id);
                }

                if (left_bbox_dis < right_bbox_dis) {
                    if (!vis_node.contains(left_id) && left_bbox_dis < min_pri_dis) {
                        if (!top_check) {
                            top = left.index;
                            top_check = true;
<<<<<<< HEAD
                        } else stack.push(left.index);
=======
                        } else
                            stack.push(left.index);
>>>>>>> 37395134
                        vis_node.insert(left_id);
                    }
                    if (!vis_node.contains(right_id) && right_bbox_dis < min_pri_dis) {
                        if (!top_check) {
                            top = right.index;
                            top_check = true;
<<<<<<< HEAD
                        } else stack.push(right.index);
=======
                        } else
                            stack.push(right.index);
>>>>>>> 37395134
                        vis_node.insert(right_id);
                    }
                } else {
                    bool right_check = false;
                    if (!vis_node.contains(right_id) && right_bbox_dis < min_pri_dis) {
                        if (!top_check) {
                            top = right.index;
                            top_check = true;
<<<<<<< HEAD
                        } else stack.push(right.index);
=======
                        } else
                            stack.push(right.index);
>>>>>>> 37395134
                        vis_node.insert(right_id);
                    }
                    if (!vis_node.contains(left_id) && left_bbox_dis < min_pri_dis) {
                        if (!top_check) {
                            top = left.index;
                            top_check = true;
<<<<<<< HEAD
                        } else stack.push(left.index);
=======
                        } else
                            stack.push(left.index);
>>>>>>> 37395134
                        vis_node.insert(left_id);
                    }
                }
            }

            Scalar pri_dis = leaf_fn(top.first_id(), top.first_id() + top.prim_count());
            if (min_pri_dis < pri_dis) {
                min_pri_dis = pri_dis;
            }
        }
    }

    template<typename Node>
<<<<<<< HEAD
    template<bool IsAnyHit, bool IsRobust, typename Stack, typename LeafFn, typename InnerFn>
    void Bvh<Node>::intersect(const Ray &ray, Index start, Stack &stack, LeafFn &&leaf_fn, InnerFn &&inner_fn) const {
=======
    template<bool IsAnyHit, bool IsRobust, typename Stack, typename LeafFn,
            typename InnerFn>
    void Bvh<Node>::intersect(const Ray &ray, Index start, Stack &stack,
                              LeafFn &&leaf_fn, InnerFn &&inner_fn) const {
>>>>>>> 37395134
        auto inv_dir = ray.template get_inv_dir<!IsRobust>();
        auto inv_org = -inv_dir * ray.org;
        auto inv_dir_pad = ray.pad_inv_dir(inv_dir);
        auto octant = ray.get_octant();

<<<<<<< HEAD
        traverse_top_down<IsAnyHit>(start, stack, leaf_fn, [&](const Node &left, const Node &right) {
            inner_fn(left, right);
            std::pair<Scalar, Scalar> intr_left, intr_right;
            if constexpr (IsRobust) {
                intr_left = left.intersect_robust(ray, inv_dir, inv_dir_pad, octant);
                intr_right = right.intersect_robust(ray, inv_dir, inv_dir_pad, octant);
            } else {
                intr_left = left.intersect_fast(ray, inv_dir, inv_org, octant);
                intr_right = right.intersect_fast(ray, inv_dir, inv_org, octant);
            }
            return std::make_tuple(
                    intr_left.first <= intr_left.second,
                    intr_right.first <= intr_right.second,
                    !IsAnyHit && intr_left.first > intr_right.first);
        });
=======
        traverse_top_down<IsAnyHit>(
                start, stack, leaf_fn, [&](const Node &left, const Node &right) {
                    inner_fn(left, right);
                    std::pair<Scalar, Scalar> intr_left, intr_right;
                    if constexpr (IsRobust) {
                        intr_left = left.intersect_robust(ray, inv_dir, inv_dir_pad, octant);
                        intr_right =
                                right.intersect_robust(ray, inv_dir, inv_dir_pad, octant);
                    } else {
                        intr_left = left.intersect_fast(ray, inv_dir, inv_org, octant);
                        intr_right = right.intersect_fast(ray, inv_dir, inv_org, octant);
                    }
                    return std::make_tuple(intr_left.first <= intr_left.second,
                                           intr_right.first <= intr_right.second,
                                           !IsAnyHit && intr_left.first > intr_right.first);
                });
>>>>>>> 37395134
    }

    template<typename Node>
    template<typename Stack, typename LeafFn, typename InnerFn>
<<<<<<< HEAD
    void
    Bvh<Node>::intersect(const BBox &query, Index start, Stack &stack, LeafFn &&leaf_fn, InnerFn &&inner_fn) const {
        traverse_top_down_for_cd(start, stack, leaf_fn, [&](const Node &left, const Node &right) {
            inner_fn(left, right);
            bool intr_left, intr_right;
            {
                intr_left = left.is_intersect_bbox(query);
                intr_right = right.is_intersect_bbox(query);
            }
            return std::make_pair(intr_left, intr_right);
        });
=======
    void Bvh<Node>::intersect(const BBox &query, Index start, Stack &stack,
                              LeafFn &&leaf_fn, InnerFn &&inner_fn) const {
        traverse_top_down_for_cd(start, stack, leaf_fn,
                                 [&](const Node &left, const Node &right) {
                                     inner_fn(left, right);
                                     bool intr_left, intr_right;
                                     {
                                         intr_left = left.is_intersect_bbox(query);
                                         intr_right = right.is_intersect_bbox(query);
                                     }
                                     return std::make_pair(intr_left, intr_right);
                                 });
>>>>>>> 37395134
    }

    template<typename Node>
    template<typename Stack, typename LeafFn, typename InnerFn>
<<<<<<< HEAD
    void Bvh<Node>::closest_point(const Point &query, Index start, Stack &stack, LeafFn &&leaf_fn,
                                  InnerFn &&inner_fn) const {
        traverse_top_down_for_closest(start, stack, leaf_fn, [&](const Node &left, const Node &right) {
            inner_fn(left, right);
            std::pair<Scalar, bool> intr_left, intr_right;
            {
                intr_left = left.get_square_dis(query);
                intr_right = right.get_square_dis(query);
            }
            Scalar left_dis = intr_left.first;
            Scalar right_dis = intr_right.first;

            bool left_inside = intr_left.second;
            bool right_inside = intr_right.second;

            bool left_close = (left_dis < right_dis);

            return std::make_tuple(left_dis,
                                   right_dis,
                                   left_inside,
                                   right_inside);
        });
    }


=======
    void Bvh<Node>::closest_point(const Point &query, Index start, Stack &stack,
                                  LeafFn &&leaf_fn, InnerFn &&inner_fn) const {
        traverse_top_down_for_closest(
                start, stack, leaf_fn, [&](const Node &left, const Node &right) {
                    inner_fn(left, right);
                    std::pair<Scalar, bool> intr_left, intr_right;
                    {
                        intr_left = left.get_square_dis(query);
                        intr_right = right.get_square_dis(query);
                    }
                    Scalar left_dis = intr_left.first;
                    Scalar right_dis = intr_right.first;

                    bool left_inside = intr_left.second;
                    bool right_inside = intr_right.second;

                    bool left_close = (left_dis < right_dis);

                    return std::make_tuple(left_dis, right_dis, left_inside, right_inside);
                });
    }

>>>>>>> 37395134
    template<typename Node>
    template<typename LeafFn, typename InnerFn>
    void Bvh<Node>::traverse_bottom_up(LeafFn &&leaf_fn, InnerFn &&inner_fn) {
        std::vector<size_t> parents(nodes.size(), 0);
        for (size_t i = 0; i < nodes.size(); ++i) {
            if (nodes[i].is_leaf())
                continue;
            parents[nodes[i].index.first_id()] = i;
            parents[nodes[i].index.first_id() + 1] = i;
<<<<<<< HEAD
        }
        std::vector<bool> seen(nodes.size(), false);
        for (size_t i = nodes.size(); i-- > 0;) {
            if (!nodes[i].is_leaf())
                continue;
            leaf_fn(nodes[i]);
            seen[i] = true;
            for (size_t j = parents[i];; j = parents[j]) {
                auto &node = nodes[j];
                if (seen[j] || !seen[node.index.first_id()] || !seen[node.index.first_id() + 1])
                    break;
                inner_fn(nodes[j]);
                seen[j] = true;
            }
=======
>>>>>>> 37395134
        }
        std::vector<bool> seen(nodes.size(), false);
        for (size_t i = nodes.size(); i-- > 0;) {
            if (!nodes[i].is_leaf())
                continue;
            leaf_fn(nodes[i]);
            seen[i] = true;
            for (size_t j = parents[i];; j = parents[j]) {
                auto &node = nodes[j];
                if (seen[j] || !seen[node.index.first_id()] ||
                    !seen[node.index.first_id() + 1])
                    break;
                inner_fn(nodes[j]);
                seen[j] = true;
            }
        }
    }

    template<typename Node>
    template<typename LeafFn>
    void Bvh<Node>::refit(LeafFn &&leaf_fn) {
        traverse_bottom_up(leaf_fn, [&](Node &node) {
            const auto &left = nodes[node.index.first_id()];
            const auto &right = nodes[node.index.first_id() + 1];
            node.set_bbox(left.get_bbox().extend(right.get_bbox()));
        });
    }

    template<typename Node>
    void Bvh<Node>::serialize(OutputStream &stream) const {
        stream.write(nodes.size());
        stream.write(prim_ids.size());
        for (auto &&node: nodes)
            node.serialize(stream);
        for (auto &&prim_id: prim_ids)
            stream.write(prim_id);
    }

    template<typename Node>
    Bvh<Node> Bvh<Node>::deserialize(InputStream &stream) {
        Bvh bvh;
        bvh.nodes.resize(stream.read<size_t>());
        bvh.prim_ids.resize(stream.read<size_t>());
        for (auto &node: bvh.nodes)
            node = Node::deserialize(stream);
        for (auto &prim_id: bvh.prim_ids)
            prim_id = stream.read<size_t>();
        return bvh;
    }
<<<<<<< HEAD

    template<typename Node>
    template<typename LeafFn>
    void Bvh<Node>::refit(LeafFn &&leaf_fn) {
        traverse_bottom_up(leaf_fn, [&](Node &node) {
            const auto &left = nodes[node.index.first_id()];
            const auto &right = nodes[node.index.first_id() + 1];
            node.set_bbox(left.get_bbox().extend(right.get_bbox()));
        });
    }

    template<typename Node>
    void Bvh<Node>::serialize(OutputStream &stream) const {
        stream.write(nodes.size());
        stream.write(prim_ids.size());
        for (auto &&node: nodes)
            node.serialize(stream);
        for (auto &&prim_id: prim_ids)
            stream.write(prim_id);
    }

    template<typename Node>
    Bvh<Node> Bvh<Node>::deserialize(InputStream &stream) {
        Bvh bvh;
        bvh.nodes.resize(stream.read<size_t>());
        bvh.prim_ids.resize(stream.read<size_t>());
        for (auto &node: bvh.nodes)
            node = Node::deserialize(stream);
        for (auto &prim_id: bvh.prim_ids)
            prim_id = stream.read<size_t>();
        return bvh;
    }
=======
>>>>>>> 37395134

} // namespace bvh::v2

#endif<|MERGE_RESOLUTION|>--- conflicted
+++ resolved
@@ -8,755 +8,483 @@
 #include <iterator>
 #include <stack>
 #include <tuple>
-<<<<<<< HEAD
-#include <algorithm>
-#include <unordered_set>
-=======
 #include <unordered_set>
 #include <utility>
 #include <vector>
 
->>>>>>> 37395134
-
 namespace bvh::v2 {
 
-    template<typename Node>
-    struct Bvh {
-        using Index = typename Node::Index;
-        using Scalar = typename Node::Scalar;
-        using Ray = bvh::v2::Ray<Scalar, Node::dimension>;
-        using BBox = bvh::v2::BBox<Scalar, Node::dimension>;
-        using Point = Vec<Scalar, Node::dimension>;
-
-        std::vector<Node> nodes;
-        std::vector<size_t> prim_ids;
-
-        Bvh() = default;
-
-        Bvh(Bvh &&) = default;
-
-        Bvh &operator=(Bvh &&) = default;
-
-        bool operator==(const Bvh &other) const = default;
-
-        bool operator!=(const Bvh &other) const = default;
-
-<<<<<<< HEAD
-        /// Returns whether the node located at the given index is the left child of its parent.
-        static BVH_ALWAYS_INLINE bool is_left_sibling(size_t node_id) { return node_id % 2 == 1; }
-=======
-        /// Returns whether the node located at the given index is the left child of
-        /// its parent.
-        static BVH_ALWAYS_INLINE bool is_left_sibling(size_t node_id) {
-            return node_id % 2 == 1;
-        }
->>>>>>> 37395134
-
-        /// Returns the index of a sibling of a node.
-        static BVH_ALWAYS_INLINE size_t get_sibling_id(size_t node_id) {
-            return is_left_sibling(node_id) ? node_id + 1 : node_id - 1;
-        }
-
-<<<<<<< HEAD
-        /// Returns the index of the left sibling of the node. This effectively returns the given index
-        /// unchanged if the node is the left sibling, or the other sibling index otherwise.
-=======
-        /// Returns the index of the left sibling of the node. This effectively
-        /// returns the given index unchanged if the node is the left sibling, or the
-        /// other sibling index otherwise.
->>>>>>> 37395134
-        static BVH_ALWAYS_INLINE size_t get_left_sibling_id(size_t node_id) {
-            return is_left_sibling(node_id) ? node_id : node_id - 1;
-        }
-
-<<<<<<< HEAD
-        /// Returns the index of the right sibling of the node. This effectively returns the given index
-        /// unchanged if the node is the right sibling, or the other sibling index otherwise.
-=======
-        /// Returns the index of the right sibling of the node. This effectively
-        /// returns the given index unchanged if the node is the right sibling, or the
-        /// other sibling index otherwise.
->>>>>>> 37395134
-        static BVH_ALWAYS_INLINE size_t get_right_sibling_id(size_t node_id) {
-            return is_left_sibling(node_id) ? node_id + 1 : node_id;
-        }
-
-        /// Returns the root node of this BVH.
-        BVH_ALWAYS_INLINE const Node &get_root() const { return nodes[0]; }
-
-        /// Extracts the BVH rooted at the given node index.
-        inline Bvh extract_bvh(size_t root_id) const;
-
-<<<<<<< HEAD
-        /// Traverses the BVH from the given index in `start` using the provided stack. Every leaf
-        /// encountered on the way is processed using the given `LeafFn` function, and every pair of
-        /// nodes is processed with the function in `HitFn`, which returns a triplet of booleans
-        /// indicating whether the first child should be processed, whether the second child should be
-        /// processed, and whether to traverse the second child first instead of the other way around.
-        template<bool IsAnyHit, typename Stack, typename LeafFn, typename InnerFn>
-        inline void traverse_top_down(Index start, Stack &, LeafFn &&, InnerFn &&) const;
-
-        template<typename Stack, typename LeafFn, typename InnerFn>
-        inline void
-        traverse_top_down_for_cd(Index start, Stack &stack, LeafFn &&leaf_fn, InnerFn &&inner_fn) const;
-
-        template<typename Stack, typename LeafFn, typename InnerFn>
-        inline void
-        traverse_top_down_for_closest(Index start, Stack &stack, LeafFn &&leaf_fn, InnerFn &&inner_fn) const;
-
-        /// Intersects the BVH with a single ray, using the given function to intersect the contents
-        /// of a leaf. The algorithm starts at the node index `start` and uses the given stack object.
-        /// When `IsAnyHit` is true, the function stops at the first intersection (useful for shadow
-        /// rays), otherwise it finds the closest intersection. When `IsRobust` is true, a slower but
-        /// numerically robust ray-box test is used, otherwise a fast, but less precise test is used.
-        template<bool IsAnyHit, bool IsRobust, typename Stack, typename LeafFn, typename InnerFn = IgnoreArgs>
-        inline void intersect(const Ray &ray, Index start, Stack &, LeafFn &&, InnerFn && = {}) const;
-
-        /// Collision detection of a given box, using the given function to check the contents
-        /// of a leaf. The algorithm starts at the node index `start` and uses the given stack object.
-        template<typename Stack, typename LeafFn, typename InnerFn = IgnoreArgs>
-        inline void intersect(const BBox &query, Index start, Stack &, LeafFn &&, InnerFn && = {}) const;
-
-        /// Querying the closest point of a given point, using the given function to check the contents
-        /// of a leaf. The algorithm starts at the node index `start` and uses the given stack object.
-        template<typename Stack, typename LeafFn, typename InnerFn = IgnoreArgs>
-        inline void closest_point(const Point &query, Index start, Stack &, LeafFn &&, InnerFn && = {}) const;
-
-        /// Traverses this BVH from the bottom to the top, using the given function objects to process
-        /// leaves and inner nodes.
-        template<typename LeafFn = IgnoreArgs, typename InnerFn = IgnoreArgs>
-        inline void traverse_bottom_up(LeafFn && = {}, InnerFn && = {});
-
-        /// Refits the BVH, using the given function object to recompute the bounding box of the leaves.
-=======
-        /// Traverses the BVH from the given index in `start` using the provided
-        /// stack. Every leaf encountered on the way is processed using the given
-        /// `LeafFn` function, and every pair of nodes is processed with the function
-        /// in `HitFn`, which returns a triplet of booleans indicating whether the
-        /// first child should be processed, whether the second child should be
-        /// processed, and whether to traverse the second child first instead of the
-        /// other way around.
-        template<bool IsAnyHit, typename Stack, typename LeafFn, typename InnerFn>
-        inline void traverse_top_down(Index start, Stack &, LeafFn &&,
-                                      InnerFn &&) const;
-
-        template<typename Stack, typename LeafFn, typename InnerFn>
-        inline void traverse_top_down_for_cd(Index start, Stack &stack,
-                                             LeafFn &&leaf_fn,
-                                             InnerFn &&inner_fn) const;
-
-        template<typename Stack, typename LeafFn, typename InnerFn>
-        inline void traverse_top_down_for_closest(Index start, Stack &stack,
-                                                  LeafFn &&leaf_fn,
-                                                  InnerFn &&inner_fn) const;
-
-        /// Intersects the BVH with a single ray, using the given function to
-        /// intersect the contents of a leaf. The algorithm starts at the node index
-        /// `start` and uses the given stack object. When `IsAnyHit` is true, the
-        /// function stops at the first intersection (useful for shadow rays),
-        /// otherwise it finds the closest intersection. When `IsRobust` is true, a
-        /// slower but numerically robust ray-box test is used, otherwise a fast, but
-        /// less precise test is used.
-        template<bool IsAnyHit, bool IsRobust, typename Stack, typename LeafFn,
-                typename InnerFn = IgnoreArgs>
-        inline void intersect(const Ray &ray, Index start, Stack &, LeafFn &&,
-                              InnerFn && = {}) const;
-
-        /// Collision detection of a given box, using the given function to check the
-        /// contents of a leaf. The algorithm starts at the node index `start` and
-        /// uses the given stack object.
-        template<typename Stack, typename LeafFn, typename InnerFn = IgnoreArgs>
-        inline void intersect(const BBox &query, Index start, Stack &, LeafFn &&,
-                              InnerFn && = {}) const;
-
-        /// Querying the closest point of a given point, using the given function to
-        /// check the contents of a leaf. The algorithm starts at the node index
-        /// `start` and uses the given stack object.
-        template<typename Stack, typename LeafFn, typename InnerFn = IgnoreArgs>
-        inline void closest_point(const Point &query, Index start, Stack &, LeafFn &&,
-                                  InnerFn && = {}) const;
-
-        /// Traverses this BVH from the bottom to the top, using the given function
-        /// objects to process leaves and inner nodes.
-        template<typename LeafFn = IgnoreArgs, typename InnerFn = IgnoreArgs>
-        inline void traverse_bottom_up(LeafFn && = {}, InnerFn && = {});
-
-        /// Refits the BVH, using the given function object to recompute the bounding
-        /// box of the leaves.
->>>>>>> 37395134
-        template<typename LeafFn = IgnoreArgs>
-        inline void refit(LeafFn && = {});
-
-        inline void serialize(OutputStream &) const;
-
-        static inline Bvh deserialize(InputStream &);
-    };
-
-    template<typename Node>
-    Bvh<Node> Bvh<Node>::extract_bvh(size_t root_id) const {
-        assert(root_id != 0);
-
-        Bvh bvh;
-        bvh.nodes.emplace_back();
-
-        std::stack<std::pair<size_t, size_t>> stack;
-        stack.emplace(root_id, 0);
-        while (!stack.empty()) {
-            auto [src_id, dst_id] = stack.top();
-            stack.pop();
-            const auto &src_node = nodes[src_id];
-            auto &dst_node = bvh.nodes[dst_id];
-            dst_node = src_node;
-            if (src_node.is_leaf()) {
-                dst_node.index.set_first_id(bvh.prim_ids.size());
-<<<<<<< HEAD
-                std::copy_n(
-                        prim_ids.begin() + src_node.index.first_id(),
-                        src_node.index.prim_count(),
-                        std::back_inserter(bvh.prim_ids));
-=======
-                std::copy_n(prim_ids.begin() + src_node.index.first_id(),
-                            src_node.index.prim_count(),
-                            std::back_inserter(bvh.prim_ids));
->>>>>>> 37395134
-            } else {
-                dst_node.index.set_first_id(bvh.nodes.size());
-                stack.emplace(src_node.index.first_id() + 0, bvh.nodes.size() + 0);
-                stack.emplace(src_node.index.first_id() + 1, bvh.nodes.size() + 1);
-<<<<<<< HEAD
-                // Note: This may invalidate `dst_node` so has to happen after any access to it.
-=======
-                // Note: This may invalidate `dst_node` so has to happen after any access
-                // to it.
->>>>>>> 37395134
-                bvh.nodes.emplace_back();
-                bvh.nodes.emplace_back();
-            }
-        }
-        return bvh;
-    }
-
-<<<<<<< HEAD
-    /// 遍历(自上向下)树的核心部分
-    template<typename Node>
-    template<bool IsAnyHit, typename Stack, typename LeafFn, typename InnerFn>
-    void Bvh<Node>::traverse_top_down(Index start, Stack &stack, LeafFn &&leaf_fn, InnerFn &&inner_fn) const {
-=======
+template <typename Node> struct Bvh {
+  using Index = typename Node::Index;
+  using Scalar = typename Node::Scalar;
+  using Ray = bvh::v2::Ray<Scalar, Node::dimension>;
+  using BBox = bvh::v2::BBox<Scalar, Node::dimension>;
+  using Point = Vec<Scalar, Node::dimension>;
+
+  std::vector<Node> nodes;
+  std::vector<size_t> prim_ids;
+
+  Bvh() = default;
+
+  Bvh(Bvh &&) = default;
+
+  Bvh &operator=(Bvh &&) = default;
+
+  bool operator==(const Bvh &other) const = default;
+
+  bool operator!=(const Bvh &other) const = default;
+
+  /// Returns whether the node located at the given index is the left child of
+  /// its parent.
+  static BVH_ALWAYS_INLINE bool is_left_sibling(size_t node_id) {
+    return node_id % 2 == 1;
+  }
+
+  /// Returns the index of a sibling of a node.
+  static BVH_ALWAYS_INLINE size_t get_sibling_id(size_t node_id) {
+    return is_left_sibling(node_id) ? node_id + 1 : node_id - 1;
+  }
+
+  /// Returns the index of the left sibling of the node. This effectively
+  /// returns the given index unchanged if the node is the left sibling, or the
+  /// other sibling index otherwise.
+  static BVH_ALWAYS_INLINE size_t get_left_sibling_id(size_t node_id) {
+    return is_left_sibling(node_id) ? node_id : node_id - 1;
+  }
+
+  /// Returns the index of the right sibling of the node. This effectively
+  /// returns the given index unchanged if the node is the right sibling, or the
+  /// other sibling index otherwise.
+  static BVH_ALWAYS_INLINE size_t get_right_sibling_id(size_t node_id) {
+    return is_left_sibling(node_id) ? node_id + 1 : node_id;
+  }
+
+  /// Returns the root node of this BVH.
+  BVH_ALWAYS_INLINE const Node &get_root() const { return nodes[0]; }
+
+  /// Extracts the BVH rooted at the given node index.
+  inline Bvh extract_bvh(size_t root_id) const;
+
+  /// Traverses the BVH from the given index in `start` using the provided
+  /// stack. Every leaf encountered on the way is processed using the given
+  /// `LeafFn` function, and every pair of nodes is processed with the function
+  /// in `HitFn`, which returns a triplet of booleans indicating whether the
+  /// first child should be processed, whether the second child should be
+  /// processed, and whether to traverse the second child first instead of the
+  /// other way around.
+  template <bool IsAnyHit, typename Stack, typename LeafFn, typename InnerFn>
+  inline void traverse_top_down(Index start, Stack &, LeafFn &&,
+                                InnerFn &&) const;
+
+  template <typename Stack, typename LeafFn, typename InnerFn>
+  inline void traverse_top_down_for_cd(Index start, Stack &stack,
+                                       LeafFn &&leaf_fn,
+                                       InnerFn &&inner_fn) const;
+
+  template <typename Stack, typename LeafFn, typename InnerFn>
+  inline void traverse_top_down_for_closest(Index start, Stack &stack,
+                                            LeafFn &&leaf_fn,
+                                            InnerFn &&inner_fn) const;
+
+  /// Intersects the BVH with a single ray, using the given function to
+  /// intersect the contents of a leaf. The algorithm starts at the node index
+  /// `start` and uses the given stack object. When `IsAnyHit` is true, the
+  /// function stops at the first intersection (useful for shadow rays),
+  /// otherwise it finds the closest intersection. When `IsRobust` is true, a
+  /// slower but numerically robust ray-box test is used, otherwise a fast, but
+  /// less precise test is used.
+  template <bool IsAnyHit, bool IsRobust, typename Stack, typename LeafFn,
+            typename InnerFn = IgnoreArgs>
+  inline void intersect(const Ray &ray, Index start, Stack &, LeafFn &&,
+                        InnerFn && = {}) const;
+
+  /// Collision detection of a given box, using the given function to check the
+  /// contents of a leaf. The algorithm starts at the node index `start` and
+  /// uses the given stack object.
+  template <typename Stack, typename LeafFn, typename InnerFn = IgnoreArgs>
+  inline void intersect(const BBox &query, Index start, Stack &, LeafFn &&,
+                        InnerFn && = {}) const;
+
+  /// Querying the closest point of a given point, using the given function to
+  /// check the contents of a leaf. The algorithm starts at the node index
+  /// `start` and uses the given stack object.
+  template <typename Stack, typename LeafFn, typename InnerFn = IgnoreArgs>
+  inline void closest_point(const Point &query, Index start, Stack &, LeafFn &&,
+                            InnerFn && = {}) const;
+
+  /// Traverses this BVH from the bottom to the top, using the given function
+  /// objects to process leaves and inner nodes.
+  template <typename LeafFn = IgnoreArgs, typename InnerFn = IgnoreArgs>
+  inline void traverse_bottom_up(LeafFn && = {}, InnerFn && = {});
+
+  /// Refits the BVH, using the given function object to recompute the bounding
+  /// box of the leaves.
+  template <typename LeafFn = IgnoreArgs> inline void refit(LeafFn && = {});
+
+  inline void serialize(OutputStream &) const;
+
+  static inline Bvh deserialize(InputStream &);
+};
+
+template <typename Node>
+Bvh<Node> Bvh<Node>::extract_bvh(size_t root_id) const {
+  assert(root_id != 0);
+
+  Bvh bvh;
+  bvh.nodes.emplace_back();
+
+  std::stack<std::pair<size_t, size_t>> stack;
+  stack.emplace(root_id, 0);
+  while (!stack.empty()) {
+    auto [src_id, dst_id] = stack.top();
+    stack.pop();
+    const auto &src_node = nodes[src_id];
+    auto &dst_node = bvh.nodes[dst_id];
+    dst_node = src_node;
+    if (src_node.is_leaf()) {
+      dst_node.index.set_first_id(bvh.prim_ids.size());
+      std::copy_n(prim_ids.begin() + src_node.index.first_id(),
+                  src_node.index.prim_count(),
+                  std::back_inserter(bvh.prim_ids));
+    } else {
+      dst_node.index.set_first_id(bvh.nodes.size());
+      stack.emplace(src_node.index.first_id() + 0, bvh.nodes.size() + 0);
+      stack.emplace(src_node.index.first_id() + 1, bvh.nodes.size() + 1);
+      // Note: This may invalidate `dst_node` so has to happen after any access
+      // to it.
+      bvh.nodes.emplace_back();
+      bvh.nodes.emplace_back();
+    }
+  }
+  return bvh;
+}
+
 /// 遍历(自上向下)树的核心部分
-    template<typename Node>
-    template<bool IsAnyHit, typename Stack, typename LeafFn, typename InnerFn>
-    void Bvh<Node>::traverse_top_down(Index start, Stack &stack, LeafFn &&leaf_fn,
-                                      InnerFn &&inner_fn) const {
->>>>>>> 37395134
-        stack.push(start);
-        restart:
-        while (!stack.is_empty()) {
-            auto top = stack.pop();
-            while (top.prim_count() == 0) { /// 处理内部节点
-                auto &left = nodes[top.first_id()];
-                auto &right = nodes[top.first_id() + 1];
-
-                auto [hit_left, hit_right, should_swap] = inner_fn(left, right);
-
-                if (hit_left) {
-                    auto near_index = left.index;
-                    if (hit_right) {
-                        auto far_index = right.index;
-                        if (should_swap)
-                            std::swap(near_index, far_index);
-<<<<<<< HEAD
-//                        stack.push(near_index);
-=======
-                        //                        stack.push(near_index);
->>>>>>> 37395134
-                        stack.push(far_index);
-                    }
-                    top = near_index;
-                } else if (hit_right)
-                    top = right.index;
-                else [[unlikely]]
-                    goto restart;
-            }
-
-<<<<<<< HEAD
-            [[maybe_unused]] auto was_hit = leaf_fn(top.first_id(), top.first_id() + top.prim_count());
-            if constexpr (IsAnyHit) {
-                if (was_hit) return;
-=======
-            [[maybe_unused]] auto was_hit =
-                    leaf_fn(top.first_id(), top.first_id() + top.prim_count());
-            if constexpr (IsAnyHit) {
-                if (was_hit)
-                    return;
->>>>>>> 37395134
-            }
-        }
-    }
-
-    template<typename Node>
-    template<typename Stack, typename LeafFn, typename InnerFn>
-<<<<<<< HEAD
-    void
-    Bvh<Node>::traverse_top_down_for_cd(Index start, Stack &stack, LeafFn &&leaf_fn, InnerFn &&inner_fn) const {
-        stack.push(start);
-        while (!stack.is_empty()) {
-            auto top = stack.pop();
-            while (top.prim_count() == 0) { /// 处理内部节点
-=======
-    void Bvh<Node>::traverse_top_down_for_cd(Index start, Stack &stack,
-                                             LeafFn &&leaf_fn,
-                                             InnerFn &&inner_fn) const {
-        stack.push(start);
-        while (!stack.is_empty()) {
-            auto top = stack.pop();
-            //            std::cout << "top first id: " << top.first_id() << std::endl;
-            while (top.prim_count() == 0) { /// 处理内部节点
-                //                if (top.first_id() == 211)
-
->>>>>>> 37395134
-                size_t left_id = top.first_id();
-                size_t right_id = top.first_id() + 1;
-                auto &left = nodes[left_id];
-                auto &right = nodes[right_id];
-
-<<<<<<< HEAD
-                auto [left_inter, right_inter] = inner_fn(left, right);
-
-                if (!left_inter && !right_inter) break;
-
-                bool top_check = false;
-                if (left_inter) {
-                    top_check = true;
-                    top = left.index;
-                }
-                if (right_inter) {
-                    if (!top_check) {
-                        top = right.index;
-                    } else stack.push(right.index);
-                }
-            }
-
-            if (top.prim_count() != 0)
-                leaf_fn(top.first_id(), top.first_id() + top.prim_count());
-=======
-                {
-                    /*std::cout << "left id: " << top.first_id() << std::endl;
-                    std::cout << "bbox min: " << nodes[top.first_id()].get_bbox().min[0] <<
-                    ", "
-                              << nodes[top.first_id()].get_bbox().min[1] << std::endl;
-                    std::cout << "bbox max: " << nodes[top.first_id()].get_bbox().max[0] <<
-                    ", "
-                              << nodes[top.first_id()].get_bbox().max[1] << std::endl;
-                    std::cout << "prim_count: " << top.prim_count() << std::endl;
-
-                    std::cout << "right id: " << right_id << std::endl;
-                    std::cout << "bbox min: " << nodes[right_id].get_bbox().min[0] << ", "
-                              << nodes[right_id].get_bbox().min[1] << std::endl;
-                    std::cout << "bbox max: " << nodes[right_id].get_bbox().max[0] << ", "
-                              << nodes[right_id].get_bbox().max[1] << std::endl;*/
-                    //                    system("pause");
-                }
-
-                auto [left_inter, right_inter] = inner_fn(left, right);
-                /*if (right_id == 212) {
-                    std::cout << std::boolalpha << "left_inter: " << left_inter <<
-                std::endl; std::cout << std::boolalpha << "right_inter: " << right_inter
-                << std::endl; std::cout << std::boolalpha << "is_leaf: " <<
-                right.is_leaf() << std::endl;
-                }*/
-                if (!left_inter && !right_inter)
-                    break;
-
-                bool top_check = false;
-                if (left_inter) {
-                    top_check = true;
-                    top = left.index;
-                    if (top.prim_count() != 0) {
-                        /*std::cout << "go left top id: " << top.first_id() << std::endl;
-                        std::cout << "prim_count: " << top.prim_count() << std::endl;*/
-                    }
-                }
-                if (right_inter) {
-                    if (!top_check) {
-                        top = right.index;
-                        if (top.prim_count() != 0) {
-                            /*std::cout << "go right top id: " << top.first_id() << std::endl;
-                            std::cout << "prim_count: " << top.prim_count() << std::endl;*/
-                        }
-                    } else {
-                        stack.push(right.index);
-                    }
-                }
-            }
-
-            if (top.prim_count() != 0) {
-                /*std::cout << "leaf top.first_id(): " << top.first_id() << std::endl;
-                std::cout << "data bbox min: " << nodes[top.first_id()].get_bbox().min[0]
-                << ", "
-                          << nodes[top.first_id()].get_bbox().min[1] << std::endl;
-                std::cout << "data bbox max: " << nodes[top.first_id()].get_bbox().max[0]
-                << ", "
-                          << nodes[top.first_id()].get_bbox().max[1] << std::endl;
-                std::cout << "prim_count: " << top.prim_count() << std::endl;
-                system("pause");*/
-                leaf_fn(top.first_id(), top.first_id() + top.prim_count());
-            }
->>>>>>> 37395134
-        }
-    }
-
-    template<typename Node>
-    template<typename Stack, typename LeafFn, typename InnerFn>
-<<<<<<< HEAD
-    void
-    Bvh<Node>::traverse_top_down_for_closest(Index start, Stack &stack, LeafFn &&leaf_fn, InnerFn &&inner_fn) const {
-=======
-    void Bvh<Node>::traverse_top_down_for_closest(Index start, Stack &stack,
-                                                  LeafFn &&leaf_fn,
-                                                  InnerFn &&inner_fn) const {
->>>>>>> 37395134
-        /// TODO: Optimize
-        stack.push(start);
-        Scalar min_pri_dis = std::numeric_limits<Scalar>::max();
-        std::unordered_set<size_t> vis_node;
-        while (!stack.is_empty()) {
-            auto top = stack.pop();
-            while (top.prim_count() == 0) { /// 处理内部节点
-                size_t left_id = top.first_id();
-                size_t right_id = top.first_id() + 1;
-                auto &left = nodes[left_id];
-                auto &right = nodes[right_id];
-
-<<<<<<< HEAD
-                auto [left_bbox_dis, right_bbox_dis, left_inside, right_inside] = inner_fn(left, right);
-=======
-                auto [left_bbox_dis, right_bbox_dis, left_inside, right_inside] =
-                        inner_fn(left, right);
->>>>>>> 37395134
-
-                bool top_check = false;
-                if (left_inside && !vis_node.contains(left_id)) {
-                    top_check = true;
-                    top = left.index;
-                    vis_node.insert(left_id);
-                }
-                if (right_inside && !vis_node.contains(right_id)) {
-                    if (!top_check) {
-                        top = right.index;
-                        top_check = true;
-<<<<<<< HEAD
-                    } else stack.push(right.index);
-=======
-                    } else
-                        stack.push(right.index);
->>>>>>> 37395134
-                    vis_node.insert(right_id);
-                }
-
-                if (left_bbox_dis < right_bbox_dis) {
-                    if (!vis_node.contains(left_id) && left_bbox_dis < min_pri_dis) {
-                        if (!top_check) {
-                            top = left.index;
-                            top_check = true;
-<<<<<<< HEAD
-                        } else stack.push(left.index);
-=======
-                        } else
-                            stack.push(left.index);
->>>>>>> 37395134
-                        vis_node.insert(left_id);
-                    }
-                    if (!vis_node.contains(right_id) && right_bbox_dis < min_pri_dis) {
-                        if (!top_check) {
-                            top = right.index;
-                            top_check = true;
-<<<<<<< HEAD
-                        } else stack.push(right.index);
-=======
-                        } else
-                            stack.push(right.index);
->>>>>>> 37395134
-                        vis_node.insert(right_id);
-                    }
-                } else {
-                    bool right_check = false;
-                    if (!vis_node.contains(right_id) && right_bbox_dis < min_pri_dis) {
-                        if (!top_check) {
-                            top = right.index;
-                            top_check = true;
-<<<<<<< HEAD
-                        } else stack.push(right.index);
-=======
-                        } else
-                            stack.push(right.index);
->>>>>>> 37395134
-                        vis_node.insert(right_id);
-                    }
-                    if (!vis_node.contains(left_id) && left_bbox_dis < min_pri_dis) {
-                        if (!top_check) {
-                            top = left.index;
-                            top_check = true;
-<<<<<<< HEAD
-                        } else stack.push(left.index);
-=======
-                        } else
-                            stack.push(left.index);
->>>>>>> 37395134
-                        vis_node.insert(left_id);
-                    }
-                }
-            }
-
-            Scalar pri_dis = leaf_fn(top.first_id(), top.first_id() + top.prim_count());
-            if (min_pri_dis < pri_dis) {
-                min_pri_dis = pri_dis;
-            }
-        }
-    }
-
-    template<typename Node>
-<<<<<<< HEAD
-    template<bool IsAnyHit, bool IsRobust, typename Stack, typename LeafFn, typename InnerFn>
-    void Bvh<Node>::intersect(const Ray &ray, Index start, Stack &stack, LeafFn &&leaf_fn, InnerFn &&inner_fn) const {
-=======
-    template<bool IsAnyHit, bool IsRobust, typename Stack, typename LeafFn,
-            typename InnerFn>
-    void Bvh<Node>::intersect(const Ray &ray, Index start, Stack &stack,
+template <typename Node>
+template <bool IsAnyHit, typename Stack, typename LeafFn, typename InnerFn>
+void Bvh<Node>::traverse_top_down(Index start, Stack &stack, LeafFn &&leaf_fn,
+                                  InnerFn &&inner_fn) const {
+  stack.push(start);
+restart:
+  while (!stack.is_empty()) {
+    auto top = stack.pop();
+    while (top.prim_count() == 0) { /// 处理内部节点
+      auto &left = nodes[top.first_id()];
+      auto &right = nodes[top.first_id() + 1];
+
+      auto [hit_left, hit_right, should_swap] = inner_fn(left, right);
+
+      if (hit_left) {
+        auto near_index = left.index;
+        if (hit_right) {
+          auto far_index = right.index;
+          if (should_swap)
+            std::swap(near_index, far_index);
+          //                        stack.push(near_index);
+          stack.push(far_index);
+        }
+        top = near_index;
+      } else if (hit_right)
+        top = right.index;
+      else [[unlikely]]
+        goto restart;
+    }
+
+    [[maybe_unused]] auto was_hit =
+        leaf_fn(top.first_id(), top.first_id() + top.prim_count());
+    if constexpr (IsAnyHit) {
+      if (was_hit)
+        return;
+    }
+  }
+}
+
+template <typename Node>
+template <typename Stack, typename LeafFn, typename InnerFn>
+void Bvh<Node>::traverse_top_down_for_cd(Index start, Stack &stack,
+                                         LeafFn &&leaf_fn,
+                                         InnerFn &&inner_fn) const {
+  stack.push(start);
+  while (!stack.is_empty()) {
+    auto top = stack.pop();
+    //            std::cout << "top first id: " << top.first_id() << std::endl;
+    while (top.prim_count() == 0) { /// 处理内部节点
+      //                if (top.first_id() == 211)
+
+      size_t left_id = top.first_id();
+      size_t right_id = top.first_id() + 1;
+      auto &left = nodes[left_id];
+      auto &right = nodes[right_id];
+
+      {
+        /*std::cout << "left id: " << top.first_id() << std::endl;
+        std::cout << "bbox min: " << nodes[top.first_id()].get_bbox().min[0] <<
+        ", "
+                  << nodes[top.first_id()].get_bbox().min[1] << std::endl;
+        std::cout << "bbox max: " << nodes[top.first_id()].get_bbox().max[0] <<
+        ", "
+                  << nodes[top.first_id()].get_bbox().max[1] << std::endl;
+        std::cout << "prim_count: " << top.prim_count() << std::endl;
+
+        std::cout << "right id: " << right_id << std::endl;
+        std::cout << "bbox min: " << nodes[right_id].get_bbox().min[0] << ", "
+                  << nodes[right_id].get_bbox().min[1] << std::endl;
+        std::cout << "bbox max: " << nodes[right_id].get_bbox().max[0] << ", "
+                  << nodes[right_id].get_bbox().max[1] << std::endl;*/
+        //                    system("pause");
+      }
+
+      auto [left_inter, right_inter] = inner_fn(left, right);
+      /*if (right_id == 212) {
+          std::cout << std::boolalpha << "left_inter: " << left_inter <<
+      std::endl; std::cout << std::boolalpha << "right_inter: " << right_inter
+      << std::endl; std::cout << std::boolalpha << "is_leaf: " <<
+      right.is_leaf() << std::endl;
+      }*/
+      if (!left_inter && !right_inter)
+        break;
+
+      bool top_check = false;
+      if (left_inter) {
+        top_check = true;
+        top = left.index;
+        if (top.prim_count() != 0) {
+          /*std::cout << "go left top id: " << top.first_id() << std::endl;
+          std::cout << "prim_count: " << top.prim_count() << std::endl;*/
+        }
+      }
+      if (right_inter) {
+        if (!top_check) {
+          top = right.index;
+          if (top.prim_count() != 0) {
+            /*std::cout << "go right top id: " << top.first_id() << std::endl;
+            std::cout << "prim_count: " << top.prim_count() << std::endl;*/
+          }
+        } else {
+          stack.push(right.index);
+        }
+      }
+    }
+
+    if (top.prim_count() != 0) {
+      /*std::cout << "leaf top.first_id(): " << top.first_id() << std::endl;
+      std::cout << "data bbox min: " << nodes[top.first_id()].get_bbox().min[0]
+      << ", "
+                << nodes[top.first_id()].get_bbox().min[1] << std::endl;
+      std::cout << "data bbox max: " << nodes[top.first_id()].get_bbox().max[0]
+      << ", "
+                << nodes[top.first_id()].get_bbox().max[1] << std::endl;
+      std::cout << "prim_count: " << top.prim_count() << std::endl;
+      system("pause");*/
+      leaf_fn(top.first_id(), top.first_id() + top.prim_count());
+    }
+  }
+}
+
+template <typename Node>
+template <typename Stack, typename LeafFn, typename InnerFn>
+void Bvh<Node>::traverse_top_down_for_closest(Index start, Stack &stack,
+                                              LeafFn &&leaf_fn,
+                                              InnerFn &&inner_fn) const {
+  /// TODO: Optimize
+  stack.push(start);
+  Scalar min_pri_dis = std::numeric_limits<Scalar>::max();
+  std::unordered_set<size_t> vis_node;
+  while (!stack.is_empty()) {
+    auto top = stack.pop();
+    while (top.prim_count() == 0) { /// 处理内部节点
+      size_t left_id = top.first_id();
+      size_t right_id = top.first_id() + 1;
+      auto &left = nodes[left_id];
+      auto &right = nodes[right_id];
+
+      auto [left_bbox_dis, right_bbox_dis, left_inside, right_inside] =
+          inner_fn(left, right);
+
+      bool top_check = false;
+      if (left_inside && !vis_node.contains(left_id)) {
+        top_check = true;
+        top = left.index;
+        vis_node.insert(left_id);
+      }
+      if (right_inside && !vis_node.contains(right_id)) {
+        if (!top_check) {
+          top = right.index;
+          top_check = true;
+        } else
+          stack.push(right.index);
+        vis_node.insert(right_id);
+      }
+
+      if (left_bbox_dis < right_bbox_dis) {
+        if (!vis_node.contains(left_id) && left_bbox_dis < min_pri_dis) {
+          if (!top_check) {
+            top = left.index;
+            top_check = true;
+          } else
+            stack.push(left.index);
+          vis_node.insert(left_id);
+        }
+        if (!vis_node.contains(right_id) && right_bbox_dis < min_pri_dis) {
+          if (!top_check) {
+            top = right.index;
+            top_check = true;
+          } else
+            stack.push(right.index);
+          vis_node.insert(right_id);
+        }
+      } else {
+        bool right_check = false;
+        if (!vis_node.contains(right_id) && right_bbox_dis < min_pri_dis) {
+          if (!top_check) {
+            top = right.index;
+            top_check = true;
+          } else
+            stack.push(right.index);
+          vis_node.insert(right_id);
+        }
+        if (!vis_node.contains(left_id) && left_bbox_dis < min_pri_dis) {
+          if (!top_check) {
+            top = left.index;
+            top_check = true;
+          } else
+            stack.push(left.index);
+          vis_node.insert(left_id);
+        }
+      }
+    }
+
+    Scalar pri_dis = leaf_fn(top.first_id(), top.first_id() + top.prim_count());
+    if (min_pri_dis < pri_dis) {
+      min_pri_dis = pri_dis;
+    }
+  }
+}
+
+template <typename Node>
+template <bool IsAnyHit, bool IsRobust, typename Stack, typename LeafFn,
+          typename InnerFn>
+void Bvh<Node>::intersect(const Ray &ray, Index start, Stack &stack,
+                          LeafFn &&leaf_fn, InnerFn &&inner_fn) const {
+  auto inv_dir = ray.template get_inv_dir<!IsRobust>();
+  auto inv_org = -inv_dir * ray.org;
+  auto inv_dir_pad = ray.pad_inv_dir(inv_dir);
+  auto octant = ray.get_octant();
+
+  traverse_top_down<IsAnyHit>(
+      start, stack, leaf_fn, [&](const Node &left, const Node &right) {
+        inner_fn(left, right);
+        std::pair<Scalar, Scalar> intr_left, intr_right;
+        if constexpr (IsRobust) {
+          intr_left = left.intersect_robust(ray, inv_dir, inv_dir_pad, octant);
+          intr_right =
+              right.intersect_robust(ray, inv_dir, inv_dir_pad, octant);
+        } else {
+          intr_left = left.intersect_fast(ray, inv_dir, inv_org, octant);
+          intr_right = right.intersect_fast(ray, inv_dir, inv_org, octant);
+        }
+        return std::make_tuple(intr_left.first <= intr_left.second,
+                               intr_right.first <= intr_right.second,
+                               !IsAnyHit && intr_left.first > intr_right.first);
+      });
+}
+
+template <typename Node>
+template <typename Stack, typename LeafFn, typename InnerFn>
+void Bvh<Node>::intersect(const BBox &query, Index start, Stack &stack,
+                          LeafFn &&leaf_fn, InnerFn &&inner_fn) const {
+  traverse_top_down_for_cd(start, stack, leaf_fn,
+                           [&](const Node &left, const Node &right) {
+                             inner_fn(left, right);
+                             bool intr_left, intr_right;
+                             {
+                               intr_left = left.is_intersect_bbox(query);
+                               intr_right = right.is_intersect_bbox(query);
+                             }
+                             return std::make_pair(intr_left, intr_right);
+                           });
+}
+
+template <typename Node>
+template <typename Stack, typename LeafFn, typename InnerFn>
+void Bvh<Node>::closest_point(const Point &query, Index start, Stack &stack,
                               LeafFn &&leaf_fn, InnerFn &&inner_fn) const {
->>>>>>> 37395134
-        auto inv_dir = ray.template get_inv_dir<!IsRobust>();
-        auto inv_org = -inv_dir * ray.org;
-        auto inv_dir_pad = ray.pad_inv_dir(inv_dir);
-        auto octant = ray.get_octant();
-
-<<<<<<< HEAD
-        traverse_top_down<IsAnyHit>(start, stack, leaf_fn, [&](const Node &left, const Node &right) {
-            inner_fn(left, right);
-            std::pair<Scalar, Scalar> intr_left, intr_right;
-            if constexpr (IsRobust) {
-                intr_left = left.intersect_robust(ray, inv_dir, inv_dir_pad, octant);
-                intr_right = right.intersect_robust(ray, inv_dir, inv_dir_pad, octant);
-            } else {
-                intr_left = left.intersect_fast(ray, inv_dir, inv_org, octant);
-                intr_right = right.intersect_fast(ray, inv_dir, inv_org, octant);
-            }
-            return std::make_tuple(
-                    intr_left.first <= intr_left.second,
-                    intr_right.first <= intr_right.second,
-                    !IsAnyHit && intr_left.first > intr_right.first);
-        });
-=======
-        traverse_top_down<IsAnyHit>(
-                start, stack, leaf_fn, [&](const Node &left, const Node &right) {
-                    inner_fn(left, right);
-                    std::pair<Scalar, Scalar> intr_left, intr_right;
-                    if constexpr (IsRobust) {
-                        intr_left = left.intersect_robust(ray, inv_dir, inv_dir_pad, octant);
-                        intr_right =
-                                right.intersect_robust(ray, inv_dir, inv_dir_pad, octant);
-                    } else {
-                        intr_left = left.intersect_fast(ray, inv_dir, inv_org, octant);
-                        intr_right = right.intersect_fast(ray, inv_dir, inv_org, octant);
-                    }
-                    return std::make_tuple(intr_left.first <= intr_left.second,
-                                           intr_right.first <= intr_right.second,
-                                           !IsAnyHit && intr_left.first > intr_right.first);
-                });
->>>>>>> 37395134
-    }
-
-    template<typename Node>
-    template<typename Stack, typename LeafFn, typename InnerFn>
-<<<<<<< HEAD
-    void
-    Bvh<Node>::intersect(const BBox &query, Index start, Stack &stack, LeafFn &&leaf_fn, InnerFn &&inner_fn) const {
-        traverse_top_down_for_cd(start, stack, leaf_fn, [&](const Node &left, const Node &right) {
-            inner_fn(left, right);
-            bool intr_left, intr_right;
-            {
-                intr_left = left.is_intersect_bbox(query);
-                intr_right = right.is_intersect_bbox(query);
-            }
-            return std::make_pair(intr_left, intr_right);
-        });
-=======
-    void Bvh<Node>::intersect(const BBox &query, Index start, Stack &stack,
-                              LeafFn &&leaf_fn, InnerFn &&inner_fn) const {
-        traverse_top_down_for_cd(start, stack, leaf_fn,
-                                 [&](const Node &left, const Node &right) {
-                                     inner_fn(left, right);
-                                     bool intr_left, intr_right;
-                                     {
-                                         intr_left = left.is_intersect_bbox(query);
-                                         intr_right = right.is_intersect_bbox(query);
-                                     }
-                                     return std::make_pair(intr_left, intr_right);
-                                 });
->>>>>>> 37395134
-    }
-
-    template<typename Node>
-    template<typename Stack, typename LeafFn, typename InnerFn>
-<<<<<<< HEAD
-    void Bvh<Node>::closest_point(const Point &query, Index start, Stack &stack, LeafFn &&leaf_fn,
-                                  InnerFn &&inner_fn) const {
-        traverse_top_down_for_closest(start, stack, leaf_fn, [&](const Node &left, const Node &right) {
-            inner_fn(left, right);
-            std::pair<Scalar, bool> intr_left, intr_right;
-            {
-                intr_left = left.get_square_dis(query);
-                intr_right = right.get_square_dis(query);
-            }
-            Scalar left_dis = intr_left.first;
-            Scalar right_dis = intr_right.first;
-
-            bool left_inside = intr_left.second;
-            bool right_inside = intr_right.second;
-
-            bool left_close = (left_dis < right_dis);
-
-            return std::make_tuple(left_dis,
-                                   right_dis,
-                                   left_inside,
-                                   right_inside);
-        });
-    }
-
-
-=======
-    void Bvh<Node>::closest_point(const Point &query, Index start, Stack &stack,
-                                  LeafFn &&leaf_fn, InnerFn &&inner_fn) const {
-        traverse_top_down_for_closest(
-                start, stack, leaf_fn, [&](const Node &left, const Node &right) {
-                    inner_fn(left, right);
-                    std::pair<Scalar, bool> intr_left, intr_right;
-                    {
-                        intr_left = left.get_square_dis(query);
-                        intr_right = right.get_square_dis(query);
-                    }
-                    Scalar left_dis = intr_left.first;
-                    Scalar right_dis = intr_right.first;
-
-                    bool left_inside = intr_left.second;
-                    bool right_inside = intr_right.second;
-
-                    bool left_close = (left_dis < right_dis);
-
-                    return std::make_tuple(left_dis, right_dis, left_inside, right_inside);
-                });
-    }
-
->>>>>>> 37395134
-    template<typename Node>
-    template<typename LeafFn, typename InnerFn>
-    void Bvh<Node>::traverse_bottom_up(LeafFn &&leaf_fn, InnerFn &&inner_fn) {
-        std::vector<size_t> parents(nodes.size(), 0);
-        for (size_t i = 0; i < nodes.size(); ++i) {
-            if (nodes[i].is_leaf())
-                continue;
-            parents[nodes[i].index.first_id()] = i;
-            parents[nodes[i].index.first_id() + 1] = i;
-<<<<<<< HEAD
-        }
-        std::vector<bool> seen(nodes.size(), false);
-        for (size_t i = nodes.size(); i-- > 0;) {
-            if (!nodes[i].is_leaf())
-                continue;
-            leaf_fn(nodes[i]);
-            seen[i] = true;
-            for (size_t j = parents[i];; j = parents[j]) {
-                auto &node = nodes[j];
-                if (seen[j] || !seen[node.index.first_id()] || !seen[node.index.first_id() + 1])
-                    break;
-                inner_fn(nodes[j]);
-                seen[j] = true;
-            }
-=======
->>>>>>> 37395134
-        }
-        std::vector<bool> seen(nodes.size(), false);
-        for (size_t i = nodes.size(); i-- > 0;) {
-            if (!nodes[i].is_leaf())
-                continue;
-            leaf_fn(nodes[i]);
-            seen[i] = true;
-            for (size_t j = parents[i];; j = parents[j]) {
-                auto &node = nodes[j];
-                if (seen[j] || !seen[node.index.first_id()] ||
-                    !seen[node.index.first_id() + 1])
-                    break;
-                inner_fn(nodes[j]);
-                seen[j] = true;
-            }
-        }
-    }
-
-    template<typename Node>
-    template<typename LeafFn>
-    void Bvh<Node>::refit(LeafFn &&leaf_fn) {
-        traverse_bottom_up(leaf_fn, [&](Node &node) {
-            const auto &left = nodes[node.index.first_id()];
-            const auto &right = nodes[node.index.first_id() + 1];
-            node.set_bbox(left.get_bbox().extend(right.get_bbox()));
-        });
-    }
-
-    template<typename Node>
-    void Bvh<Node>::serialize(OutputStream &stream) const {
-        stream.write(nodes.size());
-        stream.write(prim_ids.size());
-        for (auto &&node: nodes)
-            node.serialize(stream);
-        for (auto &&prim_id: prim_ids)
-            stream.write(prim_id);
-    }
-
-    template<typename Node>
-    Bvh<Node> Bvh<Node>::deserialize(InputStream &stream) {
-        Bvh bvh;
-        bvh.nodes.resize(stream.read<size_t>());
-        bvh.prim_ids.resize(stream.read<size_t>());
-        for (auto &node: bvh.nodes)
-            node = Node::deserialize(stream);
-        for (auto &prim_id: bvh.prim_ids)
-            prim_id = stream.read<size_t>();
-        return bvh;
-    }
-<<<<<<< HEAD
-
-    template<typename Node>
-    template<typename LeafFn>
-    void Bvh<Node>::refit(LeafFn &&leaf_fn) {
-        traverse_bottom_up(leaf_fn, [&](Node &node) {
-            const auto &left = nodes[node.index.first_id()];
-            const auto &right = nodes[node.index.first_id() + 1];
-            node.set_bbox(left.get_bbox().extend(right.get_bbox()));
-        });
-    }
-
-    template<typename Node>
-    void Bvh<Node>::serialize(OutputStream &stream) const {
-        stream.write(nodes.size());
-        stream.write(prim_ids.size());
-        for (auto &&node: nodes)
-            node.serialize(stream);
-        for (auto &&prim_id: prim_ids)
-            stream.write(prim_id);
-    }
-
-    template<typename Node>
-    Bvh<Node> Bvh<Node>::deserialize(InputStream &stream) {
-        Bvh bvh;
-        bvh.nodes.resize(stream.read<size_t>());
-        bvh.prim_ids.resize(stream.read<size_t>());
-        for (auto &node: bvh.nodes)
-            node = Node::deserialize(stream);
-        for (auto &prim_id: bvh.prim_ids)
-            prim_id = stream.read<size_t>();
-        return bvh;
-    }
-=======
->>>>>>> 37395134
+  traverse_top_down_for_closest(
+      start, stack, leaf_fn, [&](const Node &left, const Node &right) {
+        inner_fn(left, right);
+        std::pair<Scalar, bool> intr_left, intr_right;
+        {
+          intr_left = left.get_square_dis(query);
+          intr_right = right.get_square_dis(query);
+        }
+        Scalar left_dis = intr_left.first;
+        Scalar right_dis = intr_right.first;
+
+        bool left_inside = intr_left.second;
+        bool right_inside = intr_right.second;
+
+        bool left_close = (left_dis < right_dis);
+
+        return std::make_tuple(left_dis, right_dis, left_inside, right_inside);
+      });
+}
+
+template <typename Node>
+template <typename LeafFn, typename InnerFn>
+void Bvh<Node>::traverse_bottom_up(LeafFn &&leaf_fn, InnerFn &&inner_fn) {
+  std::vector<size_t> parents(nodes.size(), 0);
+  for (size_t i = 0; i < nodes.size(); ++i) {
+    if (nodes[i].is_leaf())
+      continue;
+    parents[nodes[i].index.first_id()] = i;
+    parents[nodes[i].index.first_id() + 1] = i;
+  }
+  std::vector<bool> seen(nodes.size(), false);
+  for (size_t i = nodes.size(); i-- > 0;) {
+    if (!nodes[i].is_leaf())
+      continue;
+    leaf_fn(nodes[i]);
+    seen[i] = true;
+    for (size_t j = parents[i];; j = parents[j]) {
+      auto &node = nodes[j];
+      if (seen[j] || !seen[node.index.first_id()] ||
+          !seen[node.index.first_id() + 1])
+        break;
+      inner_fn(nodes[j]);
+      seen[j] = true;
+    }
+  }
+}
+
+template <typename Node>
+template <typename LeafFn>
+void Bvh<Node>::refit(LeafFn &&leaf_fn) {
+  traverse_bottom_up(leaf_fn, [&](Node &node) {
+    const auto &left = nodes[node.index.first_id()];
+    const auto &right = nodes[node.index.first_id() + 1];
+    node.set_bbox(left.get_bbox().extend(right.get_bbox()));
+  });
+}
+
+template <typename Node> void Bvh<Node>::serialize(OutputStream &stream) const {
+  stream.write(nodes.size());
+  stream.write(prim_ids.size());
+  for (auto &&node : nodes)
+    node.serialize(stream);
+  for (auto &&prim_id : prim_ids)
+    stream.write(prim_id);
+}
+
+template <typename Node> Bvh<Node> Bvh<Node>::deserialize(InputStream &stream) {
+  Bvh bvh;
+  bvh.nodes.resize(stream.read<size_t>());
+  bvh.prim_ids.resize(stream.read<size_t>());
+  for (auto &node : bvh.nodes)
+    node = Node::deserialize(stream);
+  for (auto &prim_id : bvh.prim_ids)
+    prim_id = stream.read<size_t>();
+  return bvh;
+}
 
 } // namespace bvh::v2
 
